--- conflicted
+++ resolved
@@ -14,27 +14,7 @@
 // You should have received a copy of the GNU General Public License
 // along with the snarkVM library. If not, see <https://www.gnu.org/licenses/>.
 
-<<<<<<< HEAD
-use std::{
-    fmt::{Debug, Formatter},
-    marker::PhantomData,
-    sync::atomic::AtomicBool,
-};
-
-use rand::{CryptoRng, Rng, RngCore};
-
-use snarkvm_algorithms::{SNARKError, SNARK};
-use snarkvm_fields::{PrimeField, ToConstraintField};
-use snarkvm_gadgets::{
-    bits::Boolean,
-    nonnative::NonNativeFieldInputVar,
-    traits::{algorithms::SNARKGadget, fields::ToConstraintFieldGadget},
-};
-use snarkvm_polycommit::{PCCheckVar, PolynomialCommitment};
-use snarkvm_r1cs::{ConstraintSynthesizer, ConstraintSystem, LinearCombination, SynthesisError, Variable};
-=======
 use rand::{CryptoRng, Rng};
->>>>>>> 56d266ab
 
 use crate::{
     constraints::UniversalSRS,
@@ -60,11 +40,7 @@
 pub struct MarlinSNARK<
     F: PrimeField,
     FSF: PrimeField,
-<<<<<<< HEAD
-    PC: PolynomialCommitment<F>,
-=======
     PC: PolynomialCommitment<F, FSF>,
->>>>>>> 56d266ab
     FS: FiatShamirRng<F, FSF>,
     MC: MarlinMode,
     V: ToConstraintField<F> + Clone,
@@ -75,13 +51,8 @@
 impl<TargetField, BaseField, PC, FS, MM, V> SNARK for MarlinSNARK<TargetField, BaseField, PC, FS, MM, V>
 where
     TargetField: PrimeField,
-<<<<<<< HEAD
-    BaseField: PrimeField,
-    PC: PolynomialCommitment<TargetField>,
-=======
     BaseField: PrimeField + PoseidonDefaultParametersField,
     PC: PolynomialCommitment<TargetField, BaseField>,
->>>>>>> 56d266ab
     FS: FiatShamirRng<TargetField, BaseField>,
     MM: MarlinMode,
     V: ToConstraintField<TargetField> + Clone,
@@ -107,54 +78,6 @@
         Ok(srs)
     }
 
-<<<<<<< HEAD
-    /// Verify the proof with the prepared verifying key.
-    pub fn verify_with_processed_vk(
-        pvk: &PreparedCircuitVerifyingKey<TargetField, PC>,
-        x: &[TargetField],
-        proof: &Proof<TargetField, PC>,
-    ) -> Result<bool, Box<MarlinConstraintsError>> {
-        match MarlinCore::<TargetField, BaseField, PC, FS, MM>::prepared_verify(pvk, x, proof) {
-            Ok(res) => Ok(res),
-            Err(e) => Err(Box::new(MarlinError::from(e).into())),
-        }
-    }
-}
-
-impl<TargetField, BaseField, PC, FS, MM, C, V> SNARK for MarlinSNARK<TargetField, BaseField, PC, FS, MM, C, V>
-where
-    TargetField: PrimeField,
-    BaseField: PrimeField,
-    PC: PolynomialCommitment<TargetField>,
-    FS: FiatShamirRng<TargetField, BaseField>,
-    MM: MarlinMode,
-    PC::VerifierKey: ToConstraintField<BaseField>,
-    PC::Commitment: ToConstraintField<BaseField>,
-    C: ConstraintSynthesizer<TargetField>,
-    V: ToConstraintField<TargetField>,
-{
-    type AllocatedCircuit = C;
-    type Circuit = (C, UniversalSRS<TargetField, PC>);
-    type PreparedVerifyingKey = PreparedCircuitVerifyingKey<TargetField, PC>;
-    type Proof = Proof<TargetField, PC>;
-    type ProvingKey = CircuitProvingKey<TargetField, PC>;
-    type VerifierInput = V;
-    type VerifyingKey = CircuitVerifyingKey<TargetField, PC>;
-
-    fn setup<R: RngCore>(
-        (circuit, _srs): &Self::Circuit,
-        rng: &mut R, // The Marlin circuit setup is deterministic.
-    ) -> Result<(Self::ProvingKey, Self::PreparedVerifyingKey), SNARKError> {
-        let (circuit_proving_key, circuit_verifier_key) =
-            MarlinCore::<TargetField, BaseField, PC, FS, MM>::circuit_specific_setup(circuit, rng).unwrap();
-
-        Ok((circuit_proving_key, circuit_verifier_key.into()))
-    }
-
-    fn prove_with_terminator<R: Rng>(
-        parameters: &Self::ProvingKey,
-        circuit: &Self::AllocatedCircuit,
-=======
     fn setup<C: ConstraintSynthesizer<TargetField>, R: Rng + CryptoRng>(
         circuit: &C,
         srs: &mut SRS<R, Self::UniversalSetupParameters>,
@@ -171,7 +94,6 @@
     fn prove_with_terminator<C: ConstraintSynthesizer<TargetField>, R: Rng + CryptoRng>(
         parameters: &Self::ProvingKey,
         circuit: &C,
->>>>>>> 56d266ab
         terminator: &AtomicBool,
         rng: &mut R,
     ) -> Result<Self::Proof, SNARKError> {
@@ -202,153 +124,6 @@
     }
 }
 
-<<<<<<< HEAD
-/// The Marlin proof system gadget.
-pub struct MarlinSNARKGadget<F, FSF, PC, FS, MM, PCG, FSG>
-where
-    F: PrimeField,
-    FSF: PrimeField,
-    PC: PolynomialCommitment<F>,
-    FS: FiatShamirRng<F, FSF>,
-    MM: MarlinMode,
-    PCG: PCCheckVar<F, PC, FSF>,
-    FSG: FiatShamirRngVar<F, FSF, FS>,
-{
-    f_phantom: PhantomData<F>,
-    fsf_phantom: PhantomData<FSF>,
-    pc_phantom: PhantomData<PC>,
-    fs_phantom: PhantomData<FS>,
-    mm_phantom: PhantomData<MM>,
-    pcg_phantom: PhantomData<PCG>,
-    fsg_phantom: PhantomData<FSG>,
-}
-
-impl<TargetField, BaseField, PC, FS, MM, PCG, FSG, C, V>
-    SNARKGadget<TargetField, BaseField, MarlinSNARK<TargetField, BaseField, PC, FS, MM, C, V>>
-    for MarlinSNARKGadget<TargetField, BaseField, PC, FS, MM, PCG, FSG>
-where
-    TargetField: PrimeField,
-    BaseField: PrimeField,
-    PC: PolynomialCommitment<TargetField>,
-    FS: FiatShamirRng<TargetField, BaseField>,
-    MM: MarlinMode,
-    PCG: PCCheckVar<TargetField, PC, BaseField>,
-    FSG: FiatShamirRngVar<TargetField, BaseField, FS>,
-    PC::VerifierKey: ToConstraintField<BaseField>,
-    PC::Commitment: ToConstraintField<BaseField>,
-    PCG::VerifierKeyVar: ToConstraintFieldGadget<BaseField>,
-    PCG::CommitmentVar: ToConstraintFieldGadget<BaseField>,
-    C: ConstraintSynthesizer<TargetField>,
-    V: ToConstraintField<TargetField>,
-{
-    type InputVar = NonNativeFieldInputVar<TargetField, BaseField>;
-    type PreparedVerifyingKeyVar = PreparedCircuitVerifyingKeyVar<TargetField, BaseField, PC, PCG, FS, FSG>;
-    type ProofVar = ProofVar<TargetField, BaseField, PC, PCG>;
-    type VerifierSize = usize;
-    type VerifyingKeyVar = CircuitVerifyingKeyVar<TargetField, BaseField, PC, PCG>;
-
-    fn verifier_size(
-        circuit_vk: &<MarlinSNARK<TargetField, BaseField, PC, FS, MM, C, V> as SNARK>::VerifyingKey,
-    ) -> Self::VerifierSize {
-        circuit_vk.circuit_info.num_variables
-    }
-
-    fn verify_with_processed_vk<CS: ConstraintSystem<BaseField>>(
-        mut cs: CS,
-        circuit_pvk: &Self::PreparedVerifyingKeyVar,
-        x: &Self::InputVar,
-        proof: &Self::ProofVar,
-    ) -> Result<Boolean, SynthesisError> {
-        Ok(
-            MarlinVerificationGadget::<TargetField, BaseField, PC, PCG>::prepared_verify(
-                cs.ns(|| "prepared_verify"),
-                &circuit_pvk,
-                &x.val,
-                proof,
-            )
-            .unwrap(),
-        )
-    }
-
-    fn verify<CS: ConstraintSystem<BaseField>>(
-        mut cs: CS,
-        circuit_vk: &Self::VerifyingKeyVar,
-        x: &Self::InputVar,
-        proof: &Self::ProofVar,
-    ) -> Result<Boolean, SynthesisError> {
-        Ok(
-            MarlinVerificationGadget::<TargetField, BaseField, PC, PCG>::verify::<_, FS, FSG>(
-                cs.ns(|| "verify"),
-                circuit_vk,
-                &x.val,
-                proof,
-            )
-            .unwrap(),
-        )
-    }
-}
-
-/// Circuit representing the `MarlinBound`
-#[derive(Clone)]
-pub struct MarlinBoundCircuit<F: PrimeField> {
-    /// The Marlin bound.
-    pub bound: MarlinBound,
-    _fsf_phantom: PhantomData<F>,
-}
-
-impl<F: PrimeField> From<MarlinBound> for MarlinBoundCircuit<F> {
-    fn from(bound: MarlinBound) -> Self {
-        Self {
-            bound,
-            _fsf_phantom: PhantomData,
-        }
-    }
-}
-
-impl<F: PrimeField> ConstraintSynthesizer<F> for MarlinBoundCircuit<F> {
-    fn generate_constraints<CS: ConstraintSystem<F>>(&self, cs: &mut CS) -> Result<(), SynthesisError> {
-        let MarlinBound { max_degree } = self.bound;
-
-        let num_variables = max_degree / 3;
-        let num_constraints = max_degree / 3;
-
-        let mut vars: Vec<Variable> = vec![];
-        for i in 0..num_variables - 1 {
-            let var_i = cs.alloc(|| format!("var_i_{}", i), || Ok(F::zero()))?;
-            vars.push(var_i);
-        }
-
-        let mut rng = snarkvm_utilities::test_rng();
-
-        let mut non_zero_remaining = (max_degree + 5) / 3;
-        for i in 0..num_constraints {
-            if non_zero_remaining > 0 {
-                let num_for_this_constraint = std::cmp::min(non_zero_remaining, num_variables - 1);
-
-                let mut lc_a = LinearCombination::zero();
-                let mut lc_b = LinearCombination::zero();
-                let mut lc_c = LinearCombination::zero();
-
-                for var in vars.iter().take(num_for_this_constraint) {
-                    lc_a += (F::rand(&mut rng), *var);
-                    lc_b += (F::rand(&mut rng), *var);
-                    lc_c += (F::rand(&mut rng), *var);
-                }
-
-                cs.enforce(|| format!("enforce_constraint_{}", i), |_| lc_a, |_| lc_b, |_| lc_c);
-
-                non_zero_remaining -= num_for_this_constraint;
-            } else {
-                cs.enforce(|| format!("enforce_constraint_{}", i), |lc| lc, |lc| lc, |lc| lc);
-            }
-        }
-
-        Ok(())
-    }
-}
-
-=======
->>>>>>> 56d266ab
 #[cfg(test)]
 pub mod test {
     use core::ops::MulAssign;
@@ -688,13 +463,8 @@
 
     pub struct VerifierCircuit<
         F: PrimeField,
-<<<<<<< HEAD
-        ConstraintF: PrimeField,
-        PC: PolynomialCommitment<F>,
-=======
         ConstraintF: PrimeField + PoseidonDefaultParametersField,
         PC: PolynomialCommitment<F, ConstraintF>,
->>>>>>> 56d266ab
         FS: FiatShamirRng<F, ConstraintF>,
         MM: MarlinMode,
         PCG: PCCheckVar<F, PC, ConstraintF>,
@@ -712,13 +482,8 @@
 
     impl<
         F: PrimeField,
-<<<<<<< HEAD
-        ConstraintF: PrimeField,
-        PC: PolynomialCommitment<F>,
-=======
         ConstraintF: PrimeField + PoseidonDefaultParametersField,
         PC: PolynomialCommitment<F, ConstraintF>,
->>>>>>> 56d266ab
         FS: FiatShamirRng<F, ConstraintF>,
         MM: MarlinMode,
         PCG: PCCheckVar<F, PC, ConstraintF>,
@@ -900,8 +665,6 @@
             );
         }
     }
-<<<<<<< HEAD
-=======
 
     #[test]
     fn marlin_test_nested_snark() {
@@ -960,5 +723,4 @@
             "The native verification check fails."
         );
     }
->>>>>>> 56d266ab
 }