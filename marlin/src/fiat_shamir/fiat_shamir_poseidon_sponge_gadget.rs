// Copyright (C) 2019-2021 Aleo Systems Inc.
// This file is part of the snarkVM library.

// The snarkVM library is free software: you can redistribute it and/or modify
// it under the terms of the GNU General Public License as published by
// the Free Software Foundation, either version 3 of the License, or
// (at your option) any later version.

// The snarkVM library is distributed in the hope that it will be useful,
// but WITHOUT ANY WARRANTY; without even the implied warranty of
// MERCHANTABILITY or FITNESS FOR A PARTICULAR PURPOSE. See the
// GNU General Public License for more details.

// You should have received a copy of the GNU General Public License
// along with the snarkVM library. If not, see <https://www.gnu.org/licenses/>.

//
// Acknowledgements
//
// This implementation of Poseidon is entirely from Fractal's implementation
// ([COS20]: https://eprint.iacr.org/2019/1076) with small syntax changes.
//

<<<<<<< HEAD
use rand_core::SeedableRng;

=======
>>>>>>> 56d266ab
use snarkvm_fields::PrimeField;
use snarkvm_gadgets::{
    algorithms::crypto_hash::{CryptographicSpongeVar, PoseidonSpongeGadget},
    fields::FpGadget,
    traits::alloc::AllocGadget,
};
use snarkvm_r1cs::{ConstraintSystem, SynthesisError};

use crate::fiat_shamir::{fiat_shamir_poseidon_sponge::PoseidonSponge, traits::AlgebraicSpongeVar};
use snarkvm_algorithms::crypto_hash::PoseidonDefaultParametersField;

use crate::Vec;

#[derive(Clone)]
/// the gadget for Poseidon sponge
<<<<<<< HEAD
pub struct PoseidonSpongeVar<F: PrimeField> {
    /// number of rounds in a full-round operation
    pub(super) full_rounds: u32,
    /// number of rounds in a partial-round operation
    pub(super) partial_rounds: u32,
    /// Exponent used in S-boxes
    pub(super) alpha: u64,
    /// Additive Round keys. These are added before each MDS matrix application to make it an affine shift.
    /// They are indexed by ark[round_num][state_element_index]
    pub(super) ark: Vec<Vec<F>>,
    /// Maximally Distance Separating Matrix.
    pub(super) mds: Vec<Vec<F>>,

    /// the sponge's state
    pub(super) state: Vec<FpGadget<F>>,
    /// the rate
    pub(super) rate: usize,
    /// the capacity
    pub(super) capacity: usize,
    /// the mode
    mode: PoseidonSpongeState,
}

impl<F: PrimeField> PoseidonSpongeVar<F> {
    fn apply_s_box<CS: ConstraintSystem<F>>(
        &self,
        mut cs: CS,
        state: &mut [FpGadget<F>],
        is_full_round: bool,
    ) -> Result<(), SynthesisError> {
        // Full rounds apply the S Box (x^alpha) to every element of state
        if is_full_round {
            for (i, state_item) in state.iter_mut().enumerate() {
                *state_item = state_item.pow_by_constant(cs.ns(|| format!("pow_by_constant_{}", i)), &[self.alpha])?;
            }
        }
        // Partial rounds apply the S Box (x^alpha) to just the final element of state
        else {
            state[state.len() - 1] =
                state[state.len() - 1].pow_by_constant(cs.ns(|| "pow_by_constant"), &[self.alpha])?;
        }

        Ok(())
    }

    fn apply_ark<CS: ConstraintSystem<F>>(
        &self,
        mut cs: CS,
        state: &mut [FpGadget<F>],
        round_number: usize,
    ) -> Result<(), SynthesisError> {
        for (i, state_elem) in state.iter_mut().enumerate() {
            *state_elem = state_elem.add_constant(cs.ns(|| format!("add_{}", i)), &self.ark[round_number][i])?;
        }
        Ok(())
    }

    fn apply_mds<CS: ConstraintSystem<F>>(&self, mut cs: CS, state: &mut [FpGadget<F>]) -> Result<(), SynthesisError> {
        let mut new_state = Vec::new();
        let zero = FpGadget::<F>::zero(cs.ns(|| "zero"))?;
        for i in 0..state.len() {
            let mut cur = zero.clone();
            for (j, state_elem) in state.iter().enumerate() {
                let term = state_elem
                    .mul_by_constant(cs.ns(|| format!("state_elem_times_mds_{}_{}", i, j)), &self.mds[i][j])?;
                cur = cur.add(cs.ns(|| format!("cur_add_term_{}_{}", i, j)), &term)?;
            }
            new_state.push(cur);
        }
        state.clone_from_slice(&new_state[..state.len()]);
        Ok(())
    }

    fn permute<CS: ConstraintSystem<F>>(&mut self, mut cs: CS) -> Result<(), SynthesisError> {
        let full_rounds_over_2 = self.full_rounds / 2;
        let mut state = self.state.clone();
        for i in 0..full_rounds_over_2 {
            self.apply_ark(cs.ns(|| format!("first_apply_ark_{}", i)), &mut state, i as usize)?;
            self.apply_s_box(cs.ns(|| format!("first_apply_s_box_{}", i)), &mut state, true)?;
            self.apply_mds(cs.ns(|| format!("first_apply_mds_{}", i)), &mut state)?;
        }
        for i in full_rounds_over_2..(full_rounds_over_2 + self.partial_rounds) {
            self.apply_ark(cs.ns(|| format!("second_apply_ark_{}", i)), &mut state, i as usize)?;
            self.apply_s_box(cs.ns(|| format!("second_apply_s_box_{}", i)), &mut state, false)?;
            self.apply_mds(cs.ns(|| format!("second_apply_mds_{}", i)), &mut state)?;
        }

        for i in (full_rounds_over_2 + self.partial_rounds)..(self.partial_rounds + self.full_rounds) {
            self.apply_ark(cs.ns(|| format!("third_apply_ark_{}", i)), &mut state, i as usize)?;
            self.apply_s_box(cs.ns(|| format!("third_apply_s_box_{}", i)), &mut state, true)?;
            self.apply_mds(cs.ns(|| format!("third_apply_mds_{}", i)), &mut state)?;
        }

        self.state = state;
        Ok(())
    }

    fn absorb_internal<CS: ConstraintSystem<F>>(
        &mut self,
        mut cs: CS,
        rate_start_index: usize,
        elements: &[FpGadget<F>],
    ) -> Result<(), SynthesisError> {
        // if we can finish in this call
        if rate_start_index + elements.len() <= self.rate {
            for (i, element) in elements.iter().enumerate() {
                self.state[i + rate_start_index].add_in_place(cs.ns(|| format!("first_add_element_{}", i)), element)?;
            }
            self.mode = PoseidonSpongeState::Absorbing {
                next_absorb_index: rate_start_index + elements.len(),
            };

            return Ok(());
        }
        // otherwise absorb (rate - rate_start_index) elements
        let num_elements_absorbed = self.rate - rate_start_index;
        for (i, element) in elements.iter().enumerate().take(num_elements_absorbed) {
            self.state[i + rate_start_index].add_in_place(cs.ns(|| format!("second_add_element_{}", i)), element)?;
        }
        self.permute(cs.ns(|| "permute"))?;
        // Tail recurse, with the input elements being truncated by num elements absorbed
        self.absorb_internal(cs.ns(|| "absorb_internal"), 0, &elements[num_elements_absorbed..])
    }

    // Squeeze |output| many elements. This does not end in a squeeze
    fn squeeze_internal<CS: ConstraintSystem<F>>(
        &mut self,
        mut cs: CS,
        rate_start_index: usize,
        output: &mut [FpGadget<F>],
    ) -> Result<(), SynthesisError> {
        // if we can finish in this call
        if rate_start_index + output.len() <= self.rate {
            output.clone_from_slice(&self.state[rate_start_index..(output.len() + rate_start_index)]);
            self.mode = PoseidonSpongeState::Squeezing {
                next_squeeze_index: rate_start_index + output.len(),
            };
            return Ok(());
        }
        // otherwise squeeze (rate - rate_start_index) elements
        let num_elements_squeezed = self.rate - rate_start_index;
        output[..num_elements_squeezed]
            .clone_from_slice(&self.state[rate_start_index..(num_elements_squeezed + rate_start_index)]);

        // Unless we are done with squeezing in this call, permute.
        if output.len() != self.rate {
            self.permute(cs.ns(|| "permute"))?;
        }
        // Tail recurse, with the correct change to indices in output happening due to changing the slice
        self.squeeze_internal(cs.ns(|| "squeeze_internal"), 0, &mut output[num_elements_squeezed..])
    }
}

impl<F: PrimeField> AlgebraicSpongeVar<F, PoseidonSponge<F>> for PoseidonSpongeVar<F> {
    fn new<CS: ConstraintSystem<F>>(mut cs: CS) -> Self {
        // Requires F to be Alt_Bn128Fr
        let full_rounds = 8;
        let partial_rounds = 31;
        let alpha = 17;

        let mds = vec![
            vec![F::one(), F::zero(), F::one()],
            vec![F::one(), F::one(), F::zero()],
            vec![F::zero(), F::one(), F::one()],
        ];

        let mut ark = Vec::new();
        let mut ark_rng = rand_chacha::ChaChaRng::seed_from_u64(123456789u64);

        for _ in 0..(full_rounds + partial_rounds) {
            let mut res = Vec::new();

            for _ in 0..3 {
                res.push(F::rand(&mut ark_rng));
            }
            ark.push(res);
        }

        let rate = 2;
        let capacity = 1;
        let zero = FpGadget::<F>::zero(cs.ns(|| "zero")).unwrap();
        let state = vec![zero; rate + capacity];
        let mode = PoseidonSpongeState::Absorbing { next_absorb_index: 0 };

        Self {
            full_rounds,
            partial_rounds,
            alpha,
            ark,
            mds,

            state,
            rate,
            capacity,
            mode,
        }
=======
pub struct PoseidonSpongeVar<F: PrimeField + PoseidonDefaultParametersField> {
    /// The actual sponge
    pub sponge_var: PoseidonSpongeGadget<F>,
}

impl<F: PrimeField + PoseidonDefaultParametersField> AlgebraicSpongeVar<F, PoseidonSponge<F>> for PoseidonSpongeVar<F> {
    fn new<CS: ConstraintSystem<F>>(mut cs: CS) -> Self {
        let params = F::get_default_poseidon_parameters(6, false).unwrap();
        let sponge_var = PoseidonSpongeGadget::<F>::new(cs.ns(|| "alloc sponge"), &params);
        Self { sponge_var }
>>>>>>> 56d266ab
    }

    fn constant<CS: ConstraintSystem<F>>(mut cs: CS, pfs: &PoseidonSponge<F>) -> Self {
        let params = F::get_default_poseidon_parameters(6, false).unwrap();
        let mut sponge_var = PoseidonSpongeGadget::<F>::new(cs.ns(|| "alloc sponge"), &params);

        for (i, state_elem) in pfs.sponge.state.iter().enumerate() {
            sponge_var.state[i] =
                FpGadget::<F>::alloc_constant(cs.ns(|| format!("alloc_elems_{}", i)), || Ok((*state_elem).clone()))
                    .unwrap();
        }
        sponge_var.mode = pfs.sponge.mode.clone();

        Self { sponge_var }
    }

    fn absorb<CS: ConstraintSystem<F>>(&mut self, mut cs: CS, elems: &[FpGadget<F>]) -> Result<(), SynthesisError> {
        self.sponge_var.absorb(cs.ns(|| "absorb"), elems.iter())
    }

    fn squeeze<CS: ConstraintSystem<F>>(&mut self, mut cs: CS, num: usize) -> Result<Vec<FpGadget<F>>, SynthesisError> {
        self.sponge_var.squeeze_field_elements(cs.ns(|| "squeeze"), num)
    }
}

#[cfg(test)]
mod tests {
    use rand::{Rng, SeedableRng};
    use rand_chacha::ChaChaRng;

    use snarkvm_curves::bls12_377::Fr;
    use snarkvm_gadgets::traits::eq::EqGadget;
    use snarkvm_r1cs::TestConstraintSystem;
    use snarkvm_utilities::rand::UniformRand;

    use crate::fiat_shamir::traits::AlgebraicSponge;

    use super::*;

    type Sponge = PoseidonSponge<Fr>;
    type SpongeVar = PoseidonSpongeVar<Fr>;

    const MAX_ELEMENTS: usize = 100;
    const ITERATIONS: usize = 100;

    #[test]
    fn test_poseidon_sponge_constant() {
        let mut rng = ChaChaRng::seed_from_u64(123456789u64);

        for i in 0..ITERATIONS {
            let mut cs = TestConstraintSystem::<Fr>::new();

            // Create a new algebraic sponge.
            let mut sponge = Sponge::new();

            // Generate random elements to absorb.
            let num_elements: usize = rng.gen_range(0..MAX_ELEMENTS);
            let elements: Vec<_> = (0..num_elements).map(|_| Fr::rand(&mut rng)).collect();

            // Absorb the random elements.
            sponge.absorb(&elements);

            // Alloc the sponge gadget from a given sponge.
            let mut sponge_gadget = SpongeVar::constant(cs.ns(|| format!("poseidon_sponge_constant_{}", i)), &sponge);

            // Squeeze the elements from the sponge and sponge gadget.
            let sponge_squeeze = sponge.squeeze(num_elements);
            let sponge_gadget_squeeze = sponge_gadget
                .squeeze(cs.ns(|| format!("squeeze_{}", i)), num_elements)
                .unwrap();

            // Check that the squeeze results are equivalent.
            for (j, (gadget, element)) in sponge_gadget_squeeze.iter().zip(sponge_squeeze).enumerate() {
                // Allocate the field gadget from the base element.
                let alloc_element =
                    FpGadget::alloc(cs.ns(|| format!("alloc_field_{}_{}", i, j)), || Ok(element)).unwrap();

                // Check that the elements are equivalent.
                gadget
                    .enforce_equal(cs.ns(|| format!("enforce_equal_element_{}_{}", i, j)), &alloc_element)
                    .unwrap();
            }
        }
    }

    #[test]
    fn test_poseidon_sponge_squeeze() {
        let mut rng = ChaChaRng::seed_from_u64(123456789u64);

        for i in 0..ITERATIONS {
            let mut cs = TestConstraintSystem::<Fr>::new();

            // Create a new algebraic sponge.
            let mut sponge = Sponge::new();

            // Alloc the sponge gadget from a given sponge.
            let mut sponge_gadget = SpongeVar::new(cs.ns(|| format!("new_poseidon_sponge_{}", i)));

            // Generate random elements to absorb.
            let num_elements: usize = rng.gen_range(0..MAX_ELEMENTS);
            let elements: Vec<_> = (0..num_elements).map(|_| Fr::rand(&mut rng)).collect();

            let mut element_gadgets = vec![];
            for (j, element) in elements.iter().enumerate() {
                // Allocate the field gadget from the base element.
                let alloc_element =
                    FpGadget::alloc(cs.ns(|| format!("native_alloc_field_{}_{}", i, j)), || Ok(element)).unwrap();

                element_gadgets.push(alloc_element);
            }

            // Absorb the random elements.
            sponge.absorb(&elements);
            sponge_gadget
                .absorb(cs.ns(|| format!("absorb_{}", i)), &element_gadgets)
                .unwrap();

            // Squeeze the elements from the sponge and sponge gadget.
            let sponge_squeeze = sponge.squeeze(num_elements);
            let sponge_gadget_squeeze = sponge_gadget
                .squeeze(cs.ns(|| format!("squeeze_{}", i)), num_elements)
                .unwrap();

            // Check that the squeeze results are equivalent.
            for (j, (gadget, element)) in sponge_gadget_squeeze.iter().zip(sponge_squeeze).enumerate() {
                // Allocate the field gadget from the base element.
                let alloc_element =
                    FpGadget::alloc(cs.ns(|| format!("squeeze_alloc_field_{}_{}", i, j)), || Ok(element)).unwrap();

                // Check that the elements are equivalent.
                gadget
                    .enforce_equal(cs.ns(|| format!("enforce_equal_element_{}_{}", i, j)), &alloc_element)
                    .unwrap();
            }
        }
    }
}<|MERGE_RESOLUTION|>--- conflicted
+++ resolved
@@ -21,11 +21,6 @@
 // ([COS20]: https://eprint.iacr.org/2019/1076) with small syntax changes.
 //
 
-<<<<<<< HEAD
-use rand_core::SeedableRng;
-
-=======
->>>>>>> 56d266ab
 use snarkvm_fields::PrimeField;
 use snarkvm_gadgets::{
     algorithms::crypto_hash::{CryptographicSpongeVar, PoseidonSpongeGadget},
@@ -41,204 +36,6 @@
 
 #[derive(Clone)]
 /// the gadget for Poseidon sponge
-<<<<<<< HEAD
-pub struct PoseidonSpongeVar<F: PrimeField> {
-    /// number of rounds in a full-round operation
-    pub(super) full_rounds: u32,
-    /// number of rounds in a partial-round operation
-    pub(super) partial_rounds: u32,
-    /// Exponent used in S-boxes
-    pub(super) alpha: u64,
-    /// Additive Round keys. These are added before each MDS matrix application to make it an affine shift.
-    /// They are indexed by ark[round_num][state_element_index]
-    pub(super) ark: Vec<Vec<F>>,
-    /// Maximally Distance Separating Matrix.
-    pub(super) mds: Vec<Vec<F>>,
-
-    /// the sponge's state
-    pub(super) state: Vec<FpGadget<F>>,
-    /// the rate
-    pub(super) rate: usize,
-    /// the capacity
-    pub(super) capacity: usize,
-    /// the mode
-    mode: PoseidonSpongeState,
-}
-
-impl<F: PrimeField> PoseidonSpongeVar<F> {
-    fn apply_s_box<CS: ConstraintSystem<F>>(
-        &self,
-        mut cs: CS,
-        state: &mut [FpGadget<F>],
-        is_full_round: bool,
-    ) -> Result<(), SynthesisError> {
-        // Full rounds apply the S Box (x^alpha) to every element of state
-        if is_full_round {
-            for (i, state_item) in state.iter_mut().enumerate() {
-                *state_item = state_item.pow_by_constant(cs.ns(|| format!("pow_by_constant_{}", i)), &[self.alpha])?;
-            }
-        }
-        // Partial rounds apply the S Box (x^alpha) to just the final element of state
-        else {
-            state[state.len() - 1] =
-                state[state.len() - 1].pow_by_constant(cs.ns(|| "pow_by_constant"), &[self.alpha])?;
-        }
-
-        Ok(())
-    }
-
-    fn apply_ark<CS: ConstraintSystem<F>>(
-        &self,
-        mut cs: CS,
-        state: &mut [FpGadget<F>],
-        round_number: usize,
-    ) -> Result<(), SynthesisError> {
-        for (i, state_elem) in state.iter_mut().enumerate() {
-            *state_elem = state_elem.add_constant(cs.ns(|| format!("add_{}", i)), &self.ark[round_number][i])?;
-        }
-        Ok(())
-    }
-
-    fn apply_mds<CS: ConstraintSystem<F>>(&self, mut cs: CS, state: &mut [FpGadget<F>]) -> Result<(), SynthesisError> {
-        let mut new_state = Vec::new();
-        let zero = FpGadget::<F>::zero(cs.ns(|| "zero"))?;
-        for i in 0..state.len() {
-            let mut cur = zero.clone();
-            for (j, state_elem) in state.iter().enumerate() {
-                let term = state_elem
-                    .mul_by_constant(cs.ns(|| format!("state_elem_times_mds_{}_{}", i, j)), &self.mds[i][j])?;
-                cur = cur.add(cs.ns(|| format!("cur_add_term_{}_{}", i, j)), &term)?;
-            }
-            new_state.push(cur);
-        }
-        state.clone_from_slice(&new_state[..state.len()]);
-        Ok(())
-    }
-
-    fn permute<CS: ConstraintSystem<F>>(&mut self, mut cs: CS) -> Result<(), SynthesisError> {
-        let full_rounds_over_2 = self.full_rounds / 2;
-        let mut state = self.state.clone();
-        for i in 0..full_rounds_over_2 {
-            self.apply_ark(cs.ns(|| format!("first_apply_ark_{}", i)), &mut state, i as usize)?;
-            self.apply_s_box(cs.ns(|| format!("first_apply_s_box_{}", i)), &mut state, true)?;
-            self.apply_mds(cs.ns(|| format!("first_apply_mds_{}", i)), &mut state)?;
-        }
-        for i in full_rounds_over_2..(full_rounds_over_2 + self.partial_rounds) {
-            self.apply_ark(cs.ns(|| format!("second_apply_ark_{}", i)), &mut state, i as usize)?;
-            self.apply_s_box(cs.ns(|| format!("second_apply_s_box_{}", i)), &mut state, false)?;
-            self.apply_mds(cs.ns(|| format!("second_apply_mds_{}", i)), &mut state)?;
-        }
-
-        for i in (full_rounds_over_2 + self.partial_rounds)..(self.partial_rounds + self.full_rounds) {
-            self.apply_ark(cs.ns(|| format!("third_apply_ark_{}", i)), &mut state, i as usize)?;
-            self.apply_s_box(cs.ns(|| format!("third_apply_s_box_{}", i)), &mut state, true)?;
-            self.apply_mds(cs.ns(|| format!("third_apply_mds_{}", i)), &mut state)?;
-        }
-
-        self.state = state;
-        Ok(())
-    }
-
-    fn absorb_internal<CS: ConstraintSystem<F>>(
-        &mut self,
-        mut cs: CS,
-        rate_start_index: usize,
-        elements: &[FpGadget<F>],
-    ) -> Result<(), SynthesisError> {
-        // if we can finish in this call
-        if rate_start_index + elements.len() <= self.rate {
-            for (i, element) in elements.iter().enumerate() {
-                self.state[i + rate_start_index].add_in_place(cs.ns(|| format!("first_add_element_{}", i)), element)?;
-            }
-            self.mode = PoseidonSpongeState::Absorbing {
-                next_absorb_index: rate_start_index + elements.len(),
-            };
-
-            return Ok(());
-        }
-        // otherwise absorb (rate - rate_start_index) elements
-        let num_elements_absorbed = self.rate - rate_start_index;
-        for (i, element) in elements.iter().enumerate().take(num_elements_absorbed) {
-            self.state[i + rate_start_index].add_in_place(cs.ns(|| format!("second_add_element_{}", i)), element)?;
-        }
-        self.permute(cs.ns(|| "permute"))?;
-        // Tail recurse, with the input elements being truncated by num elements absorbed
-        self.absorb_internal(cs.ns(|| "absorb_internal"), 0, &elements[num_elements_absorbed..])
-    }
-
-    // Squeeze |output| many elements. This does not end in a squeeze
-    fn squeeze_internal<CS: ConstraintSystem<F>>(
-        &mut self,
-        mut cs: CS,
-        rate_start_index: usize,
-        output: &mut [FpGadget<F>],
-    ) -> Result<(), SynthesisError> {
-        // if we can finish in this call
-        if rate_start_index + output.len() <= self.rate {
-            output.clone_from_slice(&self.state[rate_start_index..(output.len() + rate_start_index)]);
-            self.mode = PoseidonSpongeState::Squeezing {
-                next_squeeze_index: rate_start_index + output.len(),
-            };
-            return Ok(());
-        }
-        // otherwise squeeze (rate - rate_start_index) elements
-        let num_elements_squeezed = self.rate - rate_start_index;
-        output[..num_elements_squeezed]
-            .clone_from_slice(&self.state[rate_start_index..(num_elements_squeezed + rate_start_index)]);
-
-        // Unless we are done with squeezing in this call, permute.
-        if output.len() != self.rate {
-            self.permute(cs.ns(|| "permute"))?;
-        }
-        // Tail recurse, with the correct change to indices in output happening due to changing the slice
-        self.squeeze_internal(cs.ns(|| "squeeze_internal"), 0, &mut output[num_elements_squeezed..])
-    }
-}
-
-impl<F: PrimeField> AlgebraicSpongeVar<F, PoseidonSponge<F>> for PoseidonSpongeVar<F> {
-    fn new<CS: ConstraintSystem<F>>(mut cs: CS) -> Self {
-        // Requires F to be Alt_Bn128Fr
-        let full_rounds = 8;
-        let partial_rounds = 31;
-        let alpha = 17;
-
-        let mds = vec![
-            vec![F::one(), F::zero(), F::one()],
-            vec![F::one(), F::one(), F::zero()],
-            vec![F::zero(), F::one(), F::one()],
-        ];
-
-        let mut ark = Vec::new();
-        let mut ark_rng = rand_chacha::ChaChaRng::seed_from_u64(123456789u64);
-
-        for _ in 0..(full_rounds + partial_rounds) {
-            let mut res = Vec::new();
-
-            for _ in 0..3 {
-                res.push(F::rand(&mut ark_rng));
-            }
-            ark.push(res);
-        }
-
-        let rate = 2;
-        let capacity = 1;
-        let zero = FpGadget::<F>::zero(cs.ns(|| "zero")).unwrap();
-        let state = vec![zero; rate + capacity];
-        let mode = PoseidonSpongeState::Absorbing { next_absorb_index: 0 };
-
-        Self {
-            full_rounds,
-            partial_rounds,
-            alpha,
-            ark,
-            mds,
-
-            state,
-            rate,
-            capacity,
-            mode,
-        }
-=======
 pub struct PoseidonSpongeVar<F: PrimeField + PoseidonDefaultParametersField> {
     /// The actual sponge
     pub sponge_var: PoseidonSpongeGadget<F>,
@@ -249,7 +46,6 @@
         let params = F::get_default_poseidon_parameters(6, false).unwrap();
         let sponge_var = PoseidonSpongeGadget::<F>::new(cs.ns(|| "alloc sponge"), &params);
         Self { sponge_var }
->>>>>>> 56d266ab
     }
 
     fn constant<CS: ConstraintSystem<F>>(mut cs: CS, pfs: &PoseidonSponge<F>) -> Self {
