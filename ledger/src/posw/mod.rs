// Copyright (C) 2019-2021 Aleo Systems Inc.
// This file is part of the snarkVM library.

// The snarkVM library is free software: you can redistribute it and/or modify
// it under the terms of the GNU General Public License as published by
// the Free Software Foundation, either version 3 of the License, or
// (at your option) any later version.

// The snarkVM library is distributed in the hope that it will be useful,
// but WITHOUT ANY WARRANTY; without even the implied warranty of
// MERCHANTABILITY or FITNESS FOR A PARTICULAR PURPOSE. See the
// GNU General Public License for more details.

// You should have received a copy of the GNU General Public License
// along with the snarkVM library. If not, see <https://www.gnu.org/licenses/>.

pub mod circuit;

mod posw;
use posw::{HG, M};

use crate::block::{
    merkle_root_with_subroots,
    pedersen_merkle_root,
    MerkleRootHash,
    PedersenMerkleRootHash,
    MASKED_TREE_DEPTH,
};
use blake2::Blake2s;
use snarkvm_curves::{bls12_377::Bls12_377, traits::PairingEngine};
use snarkvm_marlin::{constraints::snark::MarlinSNARK, marlin::MarlinTestnet1Mode, FiatShamirChaChaRng};
use snarkvm_polycommit::sonic_pc::SonicKZG10;

/// PoSW instantiated over BLS12-377 with Marlin.
pub type PoswMarlin = Posw<Marlin<Bls12_377>, Bls12_377>;

/// A generic PoSW.
/// A 32 byte mask is sufficient for Pedersen hashes on BLS12-377, leaves and the root.
pub type Posw<S, E> = posw::Posw<S, <E as PairingEngine>::Fr, M, HG, 32>;

/// Marlin proof system on PoSW
pub type Marlin<E> = MarlinSNARK<
    <E as PairingEngine>::Fr,
    <E as PairingEngine>::Fq,
    SonicKZG10<E>,
    FiatShamirChaChaRng<<E as PairingEngine>::Fr, <E as PairingEngine>::Fq, Blake2s>,
    MarlinTestnet1Mode,
    Vec<<E as PairingEngine>::Fr>,
>;

/// Subtree calculation
pub fn txids_to_roots(transaction_ids: &[[u8; 32]]) -> (MerkleRootHash, PedersenMerkleRootHash, Vec<[u8; 32]>) {
    let (root, subroots) = merkle_root_with_subroots(transaction_ids, MASKED_TREE_DEPTH);
    let mut merkle_root_bytes = [0u8; 32];
    merkle_root_bytes[..].copy_from_slice(&root);

    (
        MerkleRootHash(merkle_root_bytes),
        pedersen_merkle_root(&subroots),
        subroots,
    )
}

#[cfg(test)]
mod tests {
    use super::*;
    use snarkvm_algorithms::SNARK;
    use snarkvm_curves::bls12_377::Fr;
    use snarkvm_utilities::FromBytes;

    use rand::{rngs::ThreadRng, thread_rng, Rng};

    #[test]
    fn test_load_verify_only() {
        let _params = PoswMarlin::verify_only().unwrap();
    }

    #[test]
    fn test_load() {
        let _params = PoswMarlin::load().unwrap();
    }

    #[test]
    fn test_posw_marlin() {
        let mut rng = thread_rng();

        // run the trusted setup
        let max_degree = snarkvm_marlin::AHPForR1CS::<Fr>::max_degree(10000, 10000, 100000).unwrap();
<<<<<<< HEAD
        let universal_srs = Marlin::<Bls12_377>::universal_setup(&max_degree, rng).unwrap();
=======
        let universal_srs = snarkvm_marlin::MarlinTestnet1::universal_setup(max_degree, &mut rng).unwrap();
>>>>>>> 52ba0c3c

        // run the deterministic setup
        let posw = PoswMarlin::index::<_, ThreadRng>(&universal_srs).unwrap();

        // super low difficulty so we find a solution immediately
        let difficulty_target = 0xFFFF_FFFF_FFFF_FFFF_u64;

        // The number of transactions for which to check subsequent merkle tree root values.
        let num_txs: usize = rng.gen_range(1..256);

        // Create a vector with transaction ids consisting of random values.
        let transaction_ids = {
            let mut vec = Vec::with_capacity(num_txs);
            for _ in 0..num_txs {
                let mut id = [0u8; 32];
                rng.fill(&mut id);
                vec.push(id);
            }
            vec
        };

        let (_, pedersen_merkle_root, subroots) = txids_to_roots(&transaction_ids);

        // generate the proof
        let (nonce, proof) = posw
            .mine(&subroots, difficulty_target, &mut rng, std::u32::MAX)
            .unwrap();

        assert_eq!(proof.len(), 771); // NOTE: Marlin proofs use compressed serialization

        let proof = <Marlin<Bls12_377> as SNARK>::Proof::read_le(&proof[..]).unwrap();
        posw.verify(nonce, &proof, &pedersen_merkle_root).unwrap();
    }

    #[test]
    fn test_changing_tx_roots() {
        let mut rng = thread_rng();

        // The number of transactions for which to check subsequent merkle tree root values.
        let num_txs: usize = rng.gen_range(1..256);

        // Create a vector with transaction ids consisting of random values.
        let transaction_ids = {
            let mut vec = Vec::with_capacity(num_txs);
            for _ in 0..num_txs {
                let mut id = [0u8; 32];
                rng.fill(&mut id);
                vec.push(id);
            }
            vec
        };

        // Collect the transactions into a collection of their growing sequences, i.e.
        // [[tx0], [tx0, tx1], [tx0, tx1, tx2], ..., [tx0, ..., num_txs]].
        let growing_tx_ids = transaction_ids
            .into_iter()
            .scan(Vec::with_capacity(num_txs), |acc, tx_id| {
                acc.push(tx_id);
                Some(acc.clone())
            })
            .collect::<Vec<_>>();

        // Calculate the root hashes for the sequences of transactions.
        let subsequent_root_hashes = growing_tx_ids
            .into_iter()
            .map(|tx_ids| {
                let (root, pedersen_root, _subroots) = txids_to_roots(&tx_ids);
                (root, pedersen_root)
            })
            .collect::<Vec<_>>();

        // Ensure that the subsequent roots differ for every new transaction.
        let mut hashes_differ = true;
        for window in subsequent_root_hashes.windows(2) {
            match window {
                [(root1, pedersen_root1), (root2, pedersen_root2)] => {
                    if root1 == root2 || pedersen_root1 == pedersen_root2 {
                        hashes_differ = false;
                        break;
                    }
                }
                _ => unreachable!(),
            }
        }

        assert!(hashes_differ);
    }
}<|MERGE_RESOLUTION|>--- conflicted
+++ resolved
@@ -86,11 +86,7 @@
 
         // run the trusted setup
         let max_degree = snarkvm_marlin::AHPForR1CS::<Fr>::max_degree(10000, 10000, 100000).unwrap();
-<<<<<<< HEAD
         let universal_srs = Marlin::<Bls12_377>::universal_setup(&max_degree, rng).unwrap();
-=======
-        let universal_srs = snarkvm_marlin::MarlinTestnet1::universal_setup(max_degree, &mut rng).unwrap();
->>>>>>> 52ba0c3c
 
         // run the deterministic setup
         let posw = PoswMarlin::index::<_, ThreadRng>(&universal_srs).unwrap();
